# Copyright 2010-2011 OpenStack LLC.
# All Rights Reserved.
#
#    Licensed under the Apache License, Version 2.0 (the "License"); you may
#    not use this file except in compliance with the License. You may obtain
#    a copy of the License at
#
#         http://www.apache.org/licenses/LICENSE-2.0
#
#    Unless required by applicable law or agreed to in writing, software
#    distributed under the License is distributed on an "AS IS" BASIS, WITHOUT
#    WARRANTIES OR CONDITIONS OF ANY KIND, either express or implied. See the
#    License for the specific language governing permissions and limitations
#    under the License.

"""
Cloudkeep's Barbican version
"""

<<<<<<< HEAD
__version__ = '0.1.64dev'
=======
__version__ = '0.1.66dev'
>>>>>>> 5bb13c51
__version_info__ = tuple(__version__.split('.'))<|MERGE_RESOLUTION|>--- conflicted
+++ resolved
@@ -17,9 +17,5 @@
 Cloudkeep's Barbican version
 """
 
-<<<<<<< HEAD
-__version__ = '0.1.64dev'
-=======
 __version__ = '0.1.66dev'
->>>>>>> 5bb13c51
 __version_info__ = tuple(__version__.split('.'))