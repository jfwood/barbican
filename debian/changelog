<<<<<<< HEAD
barbican (0.1.64dev-1) stable; urgency=high

  * Updated version.

 -- John Wood <john.wood@rackspace.com>  Wed, 05 Jun 2013 08:21:43 -0500
=======
barbican (0.1.66dev-1) stable; urgency=high

  * Updated version.

 -- John Wood <john.wood@rackspace.com>  Mon, 10 Jun 2013 18:47:39 -0500
>>>>>>> 5bb13c51
<|MERGE_RESOLUTION|>--- conflicted
+++ resolved
@@ -1,13 +1,5 @@
-<<<<<<< HEAD
-barbican (0.1.64dev-1) stable; urgency=high
-
-  * Updated version.
-
- -- John Wood <john.wood@rackspace.com>  Wed, 05 Jun 2013 08:21:43 -0500
-=======
 barbican (0.1.66dev-1) stable; urgency=high
 
   * Updated version.
 
- -- John Wood <john.wood@rackspace.com>  Mon, 10 Jun 2013 18:47:39 -0500
->>>>>>> 5bb13c51
+ -- John Wood <john.wood@rackspace.com>  Mon, 10 Jun 2013 18:47:39 -0500